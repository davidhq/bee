// Copyright 2020 The Swarm Authors. All rights reserved.
// Use of this source code is governed by a BSD-style
// license that can be found in the LICENSE file.

package pushsync_test

import (
	"bytes"
	"context"
	"fmt"
	"io/ioutil"
	"sync"
	"testing"

	"github.com/ethersphere/bee/pkg/localstore"
	"github.com/ethersphere/bee/pkg/logging"
	"github.com/ethersphere/bee/pkg/p2p"
	"github.com/ethersphere/bee/pkg/p2p/protobuf"
	"github.com/ethersphere/bee/pkg/p2p/streamtest"
	"github.com/ethersphere/bee/pkg/pushsync"
	"github.com/ethersphere/bee/pkg/pushsync/pb"
	"github.com/ethersphere/bee/pkg/storage"
	"github.com/ethersphere/bee/pkg/swarm"
	"github.com/ethersphere/bee/pkg/topology"
	"github.com/ethersphere/bee/pkg/topology/mock"
)

// TestSencChunk tests that a chunk that is uploaded to localstore is sent to the appropriate closest peer.
func TestSendToClosest(t *testing.T) {
	logger := logging.New(ioutil.Discard, 0)

	// chunk data to upload
	chunkAddress := swarm.MustParseHexAddress("7000000000000000000000000000000000000000000000000000000000000000")
	chunkData := []byte("1234")

	// create a pivot node and a mocked closest node
	pivotNode := swarm.MustParseHexAddress("0000000000000000000000000000000000000000000000000000000000000000")   // base is 0000
	closestPeer := swarm.MustParseHexAddress("6000000000000000000000000000000000000000000000000000000000000000") // binary 0110 -> po 1

	// Create a mock connectivity between the peers
	mockTopology := mock.NewTopologyDriver(mock.WithClosestPeer(closestPeer))

	// Set path to empty string so that memory will be used instead of persistent DB
	storer, err := localstore.New("", pivotNode.Bytes(), nil, logger)
	if err != nil {
		t.Fatal(err)
	}

	// setup the stream recorder to record stream data
	recorder := streamtest.New(
		streamtest.WithMiddlewares(func(f p2p.HandlerFunc) p2p.HandlerFunc {
			return func(context.Context, p2p.Peer, p2p.Stream) error {
				// dont call any handlers
				return nil
			}
		}),
	)

	// instantiate a pushsync instance
	ps := pushsync.New(pushsync.Options{
		Streamer:      recorder,
		Logger:        logger,
		ClosestPeerer: mockTopology,
		Storer:        storer,
	})
	defer ps.Close()
	recorder.SetProtocols(ps.Protocol())

	// upload the chunk to the pivot node
	_, err = storer.Put(context.Background(), storage.ModePutUpload, swarm.NewChunk(chunkAddress, chunkData))
	if err != nil {
		t.Fatal(err)
	}

	records := recorder.WaitRecords(t, closestPeer, pushsync.ProtocolName, pushsync.ProtocolVersion, pushsync.StreamName, 1, 5)
	messages, err := protobuf.ReadMessages(
		bytes.NewReader(records[0].In()),
		func() protobuf.Message { return new(pb.Delivery) },
	)
	if err != nil {
		t.Fatal(err)
	}
	if len(messages) > 1 {
		t.Fatal("too many messages")
	}
	delivery := messages[0].(*pb.Delivery)
	chunk := swarm.NewChunk(swarm.NewAddress(delivery.Address), delivery.Data)

	if !bytes.Equal(chunk.Address().Bytes(), chunkAddress.Bytes()) {
		t.Fatalf("chunk address mismatch")
	}

	if !bytes.Equal(chunk.Data(), chunkData) {
		t.Fatalf("chunk data mismatch")
	}
}

// TestForwardChunk tests that when a closer node exists within the topology, we forward a received
// chunk to it.
func TestForwardChunk(t *testing.T) {
	logger := logging.New(ioutil.Discard, 0)

	// chunk data to upload
	chunkAddress := swarm.MustParseHexAddress("7000000000000000000000000000000000000000000000000000000000000000")
	chunkData := []byte("1234")

	// create a pivot node and a closest mocked closer node address
	pivotNode := swarm.MustParseHexAddress("0000000000000000000000000000000000000000000000000000000000000000")   // pivot is 0000
	closestPeer := swarm.MustParseHexAddress("6000000000000000000000000000000000000000000000000000000000000000") // binary 0110

	// Create a mock connectivity driver
	mockTopology := mock.NewTopologyDriver(mock.WithClosestPeer(closestPeer))
	storer, err := localstore.New("", pivotNode.Bytes(), nil, logger)
	if err != nil {
		t.Fatal(err)
	}

	targetCalled := false
	var mtx sync.Mutex

	// setup the stream recorder to record stream data
	recorder := streamtest.New(
		streamtest.WithMiddlewares(func(f p2p.HandlerFunc) p2p.HandlerFunc {

			// this is a custom middleware that is needed because of the design of
			// the recorder. since we want to test only one unit, but the first message
			// is supposedly coming from another node, we don't want to execute the handler
			// when the peer address is the peer of `closestPeer`, since this will create an
			// unnecessary entry in the recorder
			return func(ctx context.Context, p p2p.Peer, s p2p.Stream) error {
				if p.Address.Equal(closestPeer) {
					mtx.Lock()
					defer mtx.Unlock()
					if targetCalled {
						t.Fatal("target called more than once")
					}
					targetCalled = true
					return nil
				}
				return f(ctx, p, s)
			}
		}),
	)

	ps := pushsync.New(pushsync.Options{
		Streamer:      recorder,
		Logger:        logger,
		ClosestPeerer: mockTopology,
		Storer:        storer,
	})
	defer ps.Close()

	recorder.SetProtocols(ps.Protocol())

	stream, err := recorder.NewStream(context.Background(), pivotNode, nil, pushsync.ProtocolName, pushsync.ProtocolVersion, pushsync.StreamName)
	if err != nil {
		t.Fatal(err)
	}
	defer stream.Close()
	w := protobuf.NewWriter(stream)

	// this triggers the handler of the pivot with a delivery stream
	err = w.WriteMsg(&pb.Delivery{
		Address: chunkAddress.Bytes(),
		Data:    chunkData,
	})
	if err != nil {
		t.Fatal(err)
	}

	_ = recorder.WaitRecords(t, closestPeer, pushsync.ProtocolName, pushsync.ProtocolVersion, pushsync.StreamName, 1, 5)
	mtx.Lock()
	defer mtx.Unlock()
	if !targetCalled {
		t.Fatal("target not called")
	}
}

// TestNoForwardChunk tests that the closest node to a chunk doesn't forward it to other nodes.
func TestNoForwardChunk(t *testing.T) {
	logger := logging.New(ioutil.Discard, 0)

	// chunk data to upload
	chunkAddress := swarm.MustParseHexAddress("7000000000000000000000000000000000000000000000000000000000000000") // binary 0111
	chunkData := []byte("1234")

	// create a pivot node and a cluster of nodes
	pivotNode := swarm.MustParseHexAddress("6000000000000000000000000000000000000000000000000000000000000000") // pivot is 0110

	// Create a mock connectivity
	mockTopology := mock.NewTopologyDriver(mock.WithClosestPeerErr(topology.ErrWantSelf))

	storer, err := localstore.New("", pivotNode.Bytes(), nil, logger)
	if err != nil {
		t.Fatal(err)
	}

	recorder := streamtest.New(
		streamtest.WithMiddlewares(func(f p2p.HandlerFunc) p2p.HandlerFunc {
			return f
		}),
	)

	ps := pushsync.New(pushsync.Options{
		Streamer:      recorder,
		Logger:        logger,
		ClosestPeerer: mockTopology,
		Storer:        storer,
	})
	defer ps.Close()

	recorder.SetProtocols(ps.Protocol())

	stream, err := recorder.NewStream(context.Background(), pivotNode, nil, pushsync.ProtocolName, pushsync.ProtocolVersion, pushsync.StreamName)
	if err != nil {
		t.Fatal(err)
	}
	defer stream.Close()
	w := protobuf.NewWriter(stream)

	// this triggers the handler of the pivot with a delivery stream
	err = w.WriteMsg(&pb.Delivery{
		Address: chunkAddress.Bytes(),
		Data:    chunkData,
	})
	if err != nil {
		t.Fatal(err)
	}

	_ = recorder.WaitRecords(t, pivotNode, pushsync.ProtocolName, pushsync.ProtocolVersion, pushsync.StreamName, 1, 5)
}

// TestSendChunkAndGetReceipt send a chunk to the closest node and expects a receipt.
// the received node stores the chunk in the local store and then sends a receipt
func TestSendChunkAndGetReceipt(t *testing.T) {

	// chunk data to upload
	chunkAddress := swarm.MustParseHexAddress("7000000000000000000000000000000000000000000000000000000000000000")
	chunkData := []byte("1234")
<<<<<<< HEAD
	chunk := swarm.NewChunk(chunkAddress, chunkData)
=======
>>>>>>> 679f327c

	// create a pivot node and a mocked closest node
	pivotNode := swarm.MustParseHexAddress("0000000000000000000000000000000000000000000000000000000000000000")   // base is 0000
	closestPeer := swarm.MustParseHexAddress("6000000000000000000000000000000000000000000000000000000000000000") // binary 0110 -> po 1

	// peer is the node responding to the chunk receipt message
	// mock should return ErrWantSelf since there's noone to forward to
	psPeer, storerPeer := createPushSyncNode(t, closestPeer, nil, mock.WithClosestPeerErr(topology.ErrWantSelf))
	defer storerPeer.Close()
	defer psPeer.Close()

	recorder := streamtest.New(
		streamtest.WithProtocols(psPeer.Protocol()),
		streamtest.WithMiddlewares(func(f p2p.HandlerFunc) p2p.HandlerFunc {
			return f
		}),
	)

	// pivot node needs the streamer since the chunk is intercepted by
	// the chunk worker, then gets sent by opening a new stream
	psPivot, storerPivot := createPushSyncNode(t, pivotNode, recorder, mock.WithClosestPeer(closestPeer))
	defer storerPivot.Close()
	defer psPivot.Close()

	// upload the chunk to the pivot node
<<<<<<< HEAD
	_, err := storer1.Put(context.Background(), storage.ModePutUpload, chunk)
=======
	_, err := storerPivot.Put(context.Background(), storage.ModePutUpload, swarm.NewChunk(chunkAddress, chunkData))
>>>>>>> 679f327c
	if err != nil {
		t.Fatal(err)
	}

	// this intercepts the outgoing delivery message
	records := recorder.WaitRecords(t, closestPeer, pushsync.ProtocolName, pushsync.ProtocolVersion, pushsync.StreamName, 1, 5)
	messages, err := protobuf.ReadMessages(
		bytes.NewReader(records[0].In()),
		func() protobuf.Message { return new(pb.Delivery) },
	)
	if err != nil {
		t.Fatal(err)
	}
	if len(messages) > 1 {
		t.Fatal("too many messages")
	}
	delivery := messages[0].(*pb.Delivery)
	rcvdChunk := swarm.NewChunk(swarm.NewAddress(delivery.Address), delivery.Data)

	if !bytes.Equal(rcvdChunk.Address().Bytes(), chunkAddress.Bytes()) {
		t.Fatalf("chunk address mismatch")
	}

	if !bytes.Equal(rcvdChunk.Data(), chunkData) {
		t.Fatalf("chunk data mismatch")
	}

	records = recorder.WaitRecords(t, pivotNode, pushsync.ProtocolName, pushsync.ProtocolVersion, pushsync.StreamName, 1, 5)
	messages, err = protobuf.ReadMessages(
		bytes.NewReader(records[0].In()),
		func() protobuf.Message { return new(pb.Receipt) },
	)
	if err != nil {
		t.Fatal(err)
	}
	if len(messages) > 1 {
		t.Fatal("too many messages")
	}
	receipt := messages[0].(*pb.Receipt)
	receiptAddress := swarm.NewAddress(receipt.Address)

	if !bytes.Equal(receiptAddress.Bytes(), chunkAddress.Bytes()) {
		t.Fatalf("receipt address mismatch")
	}
}

// TestHandler tests the handling of a chunk being received from a node.
// It does the following things
// 1 - Receive Delivery
// 2 - Send receipt
//  If the closest peer is available
// 3 - Send the chunk to its closest peer
// 4 - receive receipt
func TestGetChunkAndSendReceipt(t *testing.T) {

	// chunk data to upload
	chunkAddress := swarm.MustParseHexAddress("7000000000000000000000000000000000000000000000000000000000000000")
	chunkData := []byte("1234")
	chunk := swarm.NewChunk(chunkAddress, chunkData)

	// create a pivot node and a mocked closest node
	triggerNode := swarm.MustParseHexAddress("1000000000000000000000000000000000000000000000000000000000000000")
	pivotNode :=   swarm.MustParseHexAddress("2000000000000000000000000000000000000000000000000000000000000000")
	closestPeer := swarm.MustParseHexAddress("3000000000000000000000000000000000000000000000000000000000000000")



	ps1, recorder1, storer1 := createPushSyncNode(t, triggerNode, pivotNode)
	recorder1.SetProtocols(ps1.Protocol())
	ps2, _ , _ := createPushSyncNode(t, pivotNode, closestPeer)
	//recorder2.SetProtocols(ps2.Protocol())
	//ps3, _ , _ := createPushSyncNode(t, closestPeer, chunkAddress)


	defer ps1.Close()
	defer ps2.Close()
	//defer ps3.Close()

	// upload the chunk to the trigger node
	_, err := storer1.Put(context.Background(), storage.ModePutUpload, chunk)
	if err != nil {
		t.Fatal(err)
	}


	// Wait for Delivery from trigger node stream
	records := recorder1.WaitRecords(t, pivotNode, pushsync.ProtocolName, pushsync.ProtocolVersion, pushsync.StreamName, 1, 5)
	messages, err := protobuf.ReadMessages(
		bytes.NewReader(records[0].In()),
		func() protobuf.Message { return new(pb.Delivery) },
	)
	if err != nil {
		t.Fatal(err)
	}
	if len(messages) > 1 {
		t.Fatal("too many messages")
	}
	delivery := messages[0].(*pb.Delivery)
	rcvdChunk := swarm.NewChunk(swarm.NewAddress(delivery.Address), delivery.Data)

	if !bytes.Equal(rcvdChunk.Address().Bytes(), chunkAddress.Bytes()) {
		t.Fatalf("chunk address mismatch")
	}

	if !bytes.Equal(rcvdChunk.Data(), chunkData) {
		t.Fatalf("chunk data mismatch")
	}

	fmt.Println("Got delivery from trigger node")


	// Wait for Receipt trigger node
	records = recorder1.WaitRecords(t, pivotNode, pushsync.ProtocolName, pushsync.ProtocolVersion, pushsync.StreamName, 1, 5)
	messages, err = protobuf.ReadMessages(
		bytes.NewReader(records[0].In()),
		func() protobuf.Message { return new(pb.Receipt) },
	)
	if err != nil {
		t.Fatal(err)
	}
	if len(messages) > 1 {
		t.Fatal("too many messages")
	}
	receipt := messages[0].(*pb.Receipt)
	receiptAddress := swarm.NewAddress(receipt.Address)

	if !bytes.Equal(receiptAddress.Bytes(), chunkAddress.Bytes()) {
		t.Fatalf("receipt address mismatch")
	}

	fmt.Println("Got receipt from pivot node node")


	//// Wait for Delivery from pivot node
	//records = recorder2.WaitRecords(t, closestPeer, pushsync.ProtocolName, pushsync.ProtocolVersion, pushsync.StreamName, 1, 5)
	//messages, err = protobuf.ReadMessages(
	//	bytes.NewReader(records[0].In()),
	//	func() protobuf.Message { return new(pb.Delivery) },
	//)
	//if err != nil {
	//	t.Fatal(err)
	//}
	//if len(messages) > 1 {
	//	t.Fatal("too many messages")
	//}
	//delivery = messages[0].(*pb.Delivery)
	//rcvdChunk = swarm.NewChunk(swarm.NewAddress(delivery.Address), delivery.Data)
	//
	//if !bytes.Equal(rcvdChunk.Address().Bytes(), chunkAddress.Bytes()) {
	//	t.Fatalf("chunk address mismatch")
	//}
	//
	//if !bytes.Equal(rcvdChunk.Data(), chunkData) {
	//	t.Fatalf("chunk data mismatch")
	//}
	//
	//fmt.Println("Got delivery from pivot node")
	//
	//
	//// Wait for receipt from closest peer
	//records = recorder2.WaitRecords(t, closestPeer, pushsync.ProtocolName, pushsync.ProtocolVersion, pushsync.StreamName, 1, 5)
	//messages, err = protobuf.ReadMessages(
	//	bytes.NewReader(records[0].In()),
	//	func() protobuf.Message { return new(pb.Receipt) },
	//)
	//if err != nil {
	//	t.Fatal(err)
	//}
	//if len(messages) > 1 {
	//	t.Fatal("too many messages")
	//}
	//receipt = messages[0].(*pb.Receipt)
	//receiptAddress = swarm.NewAddress(receipt.Address)
	//
	//if !bytes.Equal(receiptAddress.Bytes(), chunkAddress.Bytes()) {
	//	t.Fatalf("receipt address mismatch")
	//}
	//fmt.Println("Got receipt from closest peer")
}

func createPushSyncNode(t *testing.T, addr swarm.Address, recorder *streamtest.Recorder, mockOpts ...mock.Option) (*pushsync.PushSync, *localstore.DB) {
	logger := logging.New(ioutil.Discard, 0)

	storer, err := localstore.New("", addr.Bytes(), nil, logger)
	if err != nil {
		t.Fatal(err)
	}

	mockTopology := mock.NewTopologyDriver(mockOpts...)

	ps := pushsync.New(pushsync.Options{
		Streamer:      recorder,
		Storer:        storer,
		ClosestPeerer: mockTopology,
		Logger:        logger,
	})

	return ps, storer

}<|MERGE_RESOLUTION|>--- conflicted
+++ resolved
@@ -7,9 +7,7 @@
 import (
 	"bytes"
 	"context"
-	"fmt"
 	"io/ioutil"
-	"sync"
 	"testing"
 
 	"github.com/ethersphere/bee/pkg/localstore"
@@ -25,229 +23,21 @@
 	"github.com/ethersphere/bee/pkg/topology/mock"
 )
 
-// TestSencChunk tests that a chunk that is uploaded to localstore is sent to the appropriate closest peer.
-func TestSendToClosest(t *testing.T) {
-	logger := logging.New(ioutil.Discard, 0)
+// TestSendChunkAndGetReceipt inserts a chunk as uploaded chunk in db. This triggers sending a chunk to the closest node
+// and expects a receipt. The message are intercepted in the outgoing stream to check for correctness.
+func TestSendChunkAndReceiveReceipt(t *testing.T) {
 
 	// chunk data to upload
 	chunkAddress := swarm.MustParseHexAddress("7000000000000000000000000000000000000000000000000000000000000000")
 	chunkData := []byte("1234")
+	chunk := swarm.NewChunk(chunkAddress, chunkData)
 
 	// create a pivot node and a mocked closest node
 	pivotNode := swarm.MustParseHexAddress("0000000000000000000000000000000000000000000000000000000000000000")   // base is 0000
 	closestPeer := swarm.MustParseHexAddress("6000000000000000000000000000000000000000000000000000000000000000") // binary 0110 -> po 1
 
-	// Create a mock connectivity between the peers
-	mockTopology := mock.NewTopologyDriver(mock.WithClosestPeer(closestPeer))
-
-	// Set path to empty string so that memory will be used instead of persistent DB
-	storer, err := localstore.New("", pivotNode.Bytes(), nil, logger)
-	if err != nil {
-		t.Fatal(err)
-	}
-
-	// setup the stream recorder to record stream data
-	recorder := streamtest.New(
-		streamtest.WithMiddlewares(func(f p2p.HandlerFunc) p2p.HandlerFunc {
-			return func(context.Context, p2p.Peer, p2p.Stream) error {
-				// dont call any handlers
-				return nil
-			}
-		}),
-	)
-
-	// instantiate a pushsync instance
-	ps := pushsync.New(pushsync.Options{
-		Streamer:      recorder,
-		Logger:        logger,
-		ClosestPeerer: mockTopology,
-		Storer:        storer,
-	})
-	defer ps.Close()
-	recorder.SetProtocols(ps.Protocol())
-
-	// upload the chunk to the pivot node
-	_, err = storer.Put(context.Background(), storage.ModePutUpload, swarm.NewChunk(chunkAddress, chunkData))
-	if err != nil {
-		t.Fatal(err)
-	}
-
-	records := recorder.WaitRecords(t, closestPeer, pushsync.ProtocolName, pushsync.ProtocolVersion, pushsync.StreamName, 1, 5)
-	messages, err := protobuf.ReadMessages(
-		bytes.NewReader(records[0].In()),
-		func() protobuf.Message { return new(pb.Delivery) },
-	)
-	if err != nil {
-		t.Fatal(err)
-	}
-	if len(messages) > 1 {
-		t.Fatal("too many messages")
-	}
-	delivery := messages[0].(*pb.Delivery)
-	chunk := swarm.NewChunk(swarm.NewAddress(delivery.Address), delivery.Data)
-
-	if !bytes.Equal(chunk.Address().Bytes(), chunkAddress.Bytes()) {
-		t.Fatalf("chunk address mismatch")
-	}
-
-	if !bytes.Equal(chunk.Data(), chunkData) {
-		t.Fatalf("chunk data mismatch")
-	}
-}
-
-// TestForwardChunk tests that when a closer node exists within the topology, we forward a received
-// chunk to it.
-func TestForwardChunk(t *testing.T) {
-	logger := logging.New(ioutil.Discard, 0)
-
-	// chunk data to upload
-	chunkAddress := swarm.MustParseHexAddress("7000000000000000000000000000000000000000000000000000000000000000")
-	chunkData := []byte("1234")
-
-	// create a pivot node and a closest mocked closer node address
-	pivotNode := swarm.MustParseHexAddress("0000000000000000000000000000000000000000000000000000000000000000")   // pivot is 0000
-	closestPeer := swarm.MustParseHexAddress("6000000000000000000000000000000000000000000000000000000000000000") // binary 0110
-
-	// Create a mock connectivity driver
-	mockTopology := mock.NewTopologyDriver(mock.WithClosestPeer(closestPeer))
-	storer, err := localstore.New("", pivotNode.Bytes(), nil, logger)
-	if err != nil {
-		t.Fatal(err)
-	}
-
-	targetCalled := false
-	var mtx sync.Mutex
-
-	// setup the stream recorder to record stream data
-	recorder := streamtest.New(
-		streamtest.WithMiddlewares(func(f p2p.HandlerFunc) p2p.HandlerFunc {
-
-			// this is a custom middleware that is needed because of the design of
-			// the recorder. since we want to test only one unit, but the first message
-			// is supposedly coming from another node, we don't want to execute the handler
-			// when the peer address is the peer of `closestPeer`, since this will create an
-			// unnecessary entry in the recorder
-			return func(ctx context.Context, p p2p.Peer, s p2p.Stream) error {
-				if p.Address.Equal(closestPeer) {
-					mtx.Lock()
-					defer mtx.Unlock()
-					if targetCalled {
-						t.Fatal("target called more than once")
-					}
-					targetCalled = true
-					return nil
-				}
-				return f(ctx, p, s)
-			}
-		}),
-	)
-
-	ps := pushsync.New(pushsync.Options{
-		Streamer:      recorder,
-		Logger:        logger,
-		ClosestPeerer: mockTopology,
-		Storer:        storer,
-	})
-	defer ps.Close()
-
-	recorder.SetProtocols(ps.Protocol())
-
-	stream, err := recorder.NewStream(context.Background(), pivotNode, nil, pushsync.ProtocolName, pushsync.ProtocolVersion, pushsync.StreamName)
-	if err != nil {
-		t.Fatal(err)
-	}
-	defer stream.Close()
-	w := protobuf.NewWriter(stream)
-
-	// this triggers the handler of the pivot with a delivery stream
-	err = w.WriteMsg(&pb.Delivery{
-		Address: chunkAddress.Bytes(),
-		Data:    chunkData,
-	})
-	if err != nil {
-		t.Fatal(err)
-	}
-
-	_ = recorder.WaitRecords(t, closestPeer, pushsync.ProtocolName, pushsync.ProtocolVersion, pushsync.StreamName, 1, 5)
-	mtx.Lock()
-	defer mtx.Unlock()
-	if !targetCalled {
-		t.Fatal("target not called")
-	}
-}
-
-// TestNoForwardChunk tests that the closest node to a chunk doesn't forward it to other nodes.
-func TestNoForwardChunk(t *testing.T) {
-	logger := logging.New(ioutil.Discard, 0)
-
-	// chunk data to upload
-	chunkAddress := swarm.MustParseHexAddress("7000000000000000000000000000000000000000000000000000000000000000") // binary 0111
-	chunkData := []byte("1234")
-
-	// create a pivot node and a cluster of nodes
-	pivotNode := swarm.MustParseHexAddress("6000000000000000000000000000000000000000000000000000000000000000") // pivot is 0110
-
-	// Create a mock connectivity
-	mockTopology := mock.NewTopologyDriver(mock.WithClosestPeerErr(topology.ErrWantSelf))
-
-	storer, err := localstore.New("", pivotNode.Bytes(), nil, logger)
-	if err != nil {
-		t.Fatal(err)
-	}
-
-	recorder := streamtest.New(
-		streamtest.WithMiddlewares(func(f p2p.HandlerFunc) p2p.HandlerFunc {
-			return f
-		}),
-	)
-
-	ps := pushsync.New(pushsync.Options{
-		Streamer:      recorder,
-		Logger:        logger,
-		ClosestPeerer: mockTopology,
-		Storer:        storer,
-	})
-	defer ps.Close()
-
-	recorder.SetProtocols(ps.Protocol())
-
-	stream, err := recorder.NewStream(context.Background(), pivotNode, nil, pushsync.ProtocolName, pushsync.ProtocolVersion, pushsync.StreamName)
-	if err != nil {
-		t.Fatal(err)
-	}
-	defer stream.Close()
-	w := protobuf.NewWriter(stream)
-
-	// this triggers the handler of the pivot with a delivery stream
-	err = w.WriteMsg(&pb.Delivery{
-		Address: chunkAddress.Bytes(),
-		Data:    chunkData,
-	})
-	if err != nil {
-		t.Fatal(err)
-	}
-
-	_ = recorder.WaitRecords(t, pivotNode, pushsync.ProtocolName, pushsync.ProtocolVersion, pushsync.StreamName, 1, 5)
-}
-
-// TestSendChunkAndGetReceipt send a chunk to the closest node and expects a receipt.
-// the received node stores the chunk in the local store and then sends a receipt
-func TestSendChunkAndGetReceipt(t *testing.T) {
-
-	// chunk data to upload
-	chunkAddress := swarm.MustParseHexAddress("7000000000000000000000000000000000000000000000000000000000000000")
-	chunkData := []byte("1234")
-<<<<<<< HEAD
-	chunk := swarm.NewChunk(chunkAddress, chunkData)
-=======
->>>>>>> 679f327c
-
-	// create a pivot node and a mocked closest node
-	pivotNode := swarm.MustParseHexAddress("0000000000000000000000000000000000000000000000000000000000000000")   // base is 0000
-	closestPeer := swarm.MustParseHexAddress("6000000000000000000000000000000000000000000000000000000000000000") // binary 0110 -> po 1
-
 	// peer is the node responding to the chunk receipt message
-	// mock should return ErrWantSelf since there's noone to forward to
+	// mock should return ErrWantSelf since there's no one to forward to
 	psPeer, storerPeer := createPushSyncNode(t, closestPeer, nil, mock.WithClosestPeerErr(topology.ErrWantSelf))
 	defer storerPeer.Close()
 	defer psPeer.Close()
@@ -266,11 +56,7 @@
 	defer psPivot.Close()
 
 	// upload the chunk to the pivot node
-<<<<<<< HEAD
-	_, err := storer1.Put(context.Background(), storage.ModePutUpload, chunk)
-=======
-	_, err := storerPivot.Put(context.Background(), storage.ModePutUpload, swarm.NewChunk(chunkAddress, chunkData))
->>>>>>> 679f327c
+	_, err := storerPivot.Put(context.Background(), storage.ModePutUpload, chunk)
 	if err != nil {
 		t.Fatal(err)
 	}
@@ -298,7 +84,10 @@
 		t.Fatalf("chunk data mismatch")
 	}
 
-	records = recorder.WaitRecords(t, pivotNode, pushsync.ProtocolName, pushsync.ProtocolVersion, pushsync.StreamName, 1, 5)
+
+
+	// this intercepts the incoming receipt message
+	records = recorder.WaitRecords(t, closestPeer, pushsync.ProtocolName, pushsync.ProtocolVersion, pushsync.StreamName, 1, 5)
 	messages, err = protobuf.ReadMessages(
 		bytes.NewReader(records[0].In()),
 		func() protobuf.Message { return new(pb.Receipt) },
@@ -317,47 +106,48 @@
 	}
 }
 
-// TestHandler tests the handling of a chunk being received from a node.
-// It does the following things
-// 1 - Receive Delivery
-// 2 - Send receipt
-//  If the closest peer is available
-// 3 - Send the chunk to its closest peer
-// 4 - receive receipt
-func TestGetChunkAndSendReceipt(t *testing.T) {
-
+// TestHandler expect a chunk from a node on a stream. It then stores the chunk in the local store and
+// sends back a receipt. This is tested by intercepting the incoming stream for proper messages.
+func TestHandler(t *testing.T) {
 	// chunk data to upload
 	chunkAddress := swarm.MustParseHexAddress("7000000000000000000000000000000000000000000000000000000000000000")
 	chunkData := []byte("1234")
 	chunk := swarm.NewChunk(chunkAddress, chunkData)
 
 	// create a pivot node and a mocked closest node
-	triggerNode := swarm.MustParseHexAddress("1000000000000000000000000000000000000000000000000000000000000000")
-	pivotNode :=   swarm.MustParseHexAddress("2000000000000000000000000000000000000000000000000000000000000000")
-	closestPeer := swarm.MustParseHexAddress("3000000000000000000000000000000000000000000000000000000000000000")
-
-
-
-	ps1, recorder1, storer1 := createPushSyncNode(t, triggerNode, pivotNode)
-	recorder1.SetProtocols(ps1.Protocol())
-	ps2, _ , _ := createPushSyncNode(t, pivotNode, closestPeer)
-	//recorder2.SetProtocols(ps2.Protocol())
-	//ps3, _ , _ := createPushSyncNode(t, closestPeer, chunkAddress)
-
-
-	defer ps1.Close()
-	defer ps2.Close()
-	//defer ps3.Close()
-
-	// upload the chunk to the trigger node
-	_, err := storer1.Put(context.Background(), storage.ModePutUpload, chunk)
-	if err != nil {
-		t.Fatal(err)
-	}
-
-
-	// Wait for Delivery from trigger node stream
-	records := recorder1.WaitRecords(t, pivotNode, pushsync.ProtocolName, pushsync.ProtocolVersion, pushsync.StreamName, 1, 5)
+	pivotNode := swarm.MustParseHexAddress("0000000000000000000000000000000000000000000000000000000000000000")   // base is 0000
+	closestPeer := swarm.MustParseHexAddress("6000000000000000000000000000000000000000000000000000000000000000") // binary 0110 -> po 1
+
+
+	// pivot node needs the streamer since the chunk is intercepted by
+	// the chunk worker, then gets sent by opening a new stream
+	psPivot, storerPivot := createPushSyncNode(t, pivotNode, nil, mock.WithClosestPeerErr(topology.ErrWantSelf))
+	defer storerPivot.Close()
+	defer psPivot.Close()
+
+
+	recorder := streamtest.New(
+		streamtest.WithProtocols(psPivot.Protocol()),
+		streamtest.WithMiddlewares(func(f p2p.HandlerFunc) p2p.HandlerFunc {
+			return f
+		}),
+	)
+
+	// peer is the node responding to the chunk receipt message
+	// mock should return ErrWantSelf since there's noone to forward to
+	psPeer, storerPeer := createPushSyncNode(t, closestPeer, recorder, mock.WithClosestPeer(pivotNode))
+	defer storerPeer.Close()
+	defer psPeer.Close()
+
+
+	// upload the chunk to the pivot node
+	_, err := storerPeer.Put(context.Background(), storage.ModePutUpload, chunk)
+	if err != nil {
+		t.Fatal(err)
+	}
+
+	// this intercepts the incoming delivery message from a peer
+	records := recorder.WaitRecords(t, pivotNode, pushsync.ProtocolName, pushsync.ProtocolVersion, pushsync.StreamName, 1, 5)
 	messages, err := protobuf.ReadMessages(
 		bytes.NewReader(records[0].In()),
 		func() protobuf.Message { return new(pb.Delivery) },
@@ -379,11 +169,8 @@
 		t.Fatalf("chunk data mismatch")
 	}
 
-	fmt.Println("Got delivery from trigger node")
-
-
-	// Wait for Receipt trigger node
-	records = recorder1.WaitRecords(t, pivotNode, pushsync.ProtocolName, pushsync.ProtocolVersion, pushsync.StreamName, 1, 5)
+	// this intercepts the outgoing receipt message on the same stream
+	records = recorder.WaitRecords(t, pivotNode, pushsync.ProtocolName, pushsync.ProtocolVersion, pushsync.StreamName, 1, 5)
 	messages, err = protobuf.ReadMessages(
 		bytes.NewReader(records[0].In()),
 		func() protobuf.Message { return new(pb.Receipt) },
@@ -400,55 +187,6 @@
 	if !bytes.Equal(receiptAddress.Bytes(), chunkAddress.Bytes()) {
 		t.Fatalf("receipt address mismatch")
 	}
-
-	fmt.Println("Got receipt from pivot node node")
-
-
-	//// Wait for Delivery from pivot node
-	//records = recorder2.WaitRecords(t, closestPeer, pushsync.ProtocolName, pushsync.ProtocolVersion, pushsync.StreamName, 1, 5)
-	//messages, err = protobuf.ReadMessages(
-	//	bytes.NewReader(records[0].In()),
-	//	func() protobuf.Message { return new(pb.Delivery) },
-	//)
-	//if err != nil {
-	//	t.Fatal(err)
-	//}
-	//if len(messages) > 1 {
-	//	t.Fatal("too many messages")
-	//}
-	//delivery = messages[0].(*pb.Delivery)
-	//rcvdChunk = swarm.NewChunk(swarm.NewAddress(delivery.Address), delivery.Data)
-	//
-	//if !bytes.Equal(rcvdChunk.Address().Bytes(), chunkAddress.Bytes()) {
-	//	t.Fatalf("chunk address mismatch")
-	//}
-	//
-	//if !bytes.Equal(rcvdChunk.Data(), chunkData) {
-	//	t.Fatalf("chunk data mismatch")
-	//}
-	//
-	//fmt.Println("Got delivery from pivot node")
-	//
-	//
-	//// Wait for receipt from closest peer
-	//records = recorder2.WaitRecords(t, closestPeer, pushsync.ProtocolName, pushsync.ProtocolVersion, pushsync.StreamName, 1, 5)
-	//messages, err = protobuf.ReadMessages(
-	//	bytes.NewReader(records[0].In()),
-	//	func() protobuf.Message { return new(pb.Receipt) },
-	//)
-	//if err != nil {
-	//	t.Fatal(err)
-	//}
-	//if len(messages) > 1 {
-	//	t.Fatal("too many messages")
-	//}
-	//receipt = messages[0].(*pb.Receipt)
-	//receiptAddress = swarm.NewAddress(receipt.Address)
-	//
-	//if !bytes.Equal(receiptAddress.Bytes(), chunkAddress.Bytes()) {
-	//	t.Fatalf("receipt address mismatch")
-	//}
-	//fmt.Println("Got receipt from closest peer")
 }
 
 func createPushSyncNode(t *testing.T, addr swarm.Address, recorder *streamtest.Recorder, mockOpts ...mock.Option) (*pushsync.PushSync, *localstore.DB) {
