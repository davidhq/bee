--- conflicted
+++ resolved
@@ -5,19 +5,12 @@
 package pushsync
 
 import (
-<<<<<<< HEAD
 	"bytes"
 	"context"
 	"errors"
 	"fmt"
 	"sync"
-=======
-	"context"
-	"errors"
-	"fmt"
-	"io"
->>>>>>> 0bc70f21
-	"time"
+  "time"
 
 	"github.com/ethersphere/bee/pkg/logging"
 	"github.com/ethersphere/bee/pkg/p2p"
@@ -38,11 +31,8 @@
 	streamer      p2p.Streamer
 	storer        storage.Storer
 	peerSuggester topology.ClosestPeerer
-<<<<<<< HEAD
 	retryChunks   map[string]int
 	retryChunksMu sync.Mutex
-=======
->>>>>>> 0bc70f21
 	quit          chan struct{}
 	logger        logging.Logger
 	metrics       metrics
@@ -55,36 +45,25 @@
 	Logger        logging.Logger
 }
 
-<<<<<<< HEAD
 var (
 	retryInterval        = 10 * time.Second // time interval between retries
 	timeToWaitForReceipt = 2 * time.Second  // time to wait to get a receipt for a chunk
 	MaxRetries           = 3                // No of time to retry sending the chunk
 )
-=======
-var retryInterval = 10 * time.Second // time interval between retries
->>>>>>> 0bc70f21
 
 func New(o Options) *PushSync {
 	ps := &PushSync{
 		streamer:      o.Streamer,
 		storer:        o.Storer,
 		peerSuggester: o.ClosestPeerer,
-<<<<<<< HEAD
 		retryChunks:   make(map[string]int),
-=======
->>>>>>> 0bc70f21
 		logger:        o.Logger,
 		metrics:       newMetrics(),
 		quit:          make(chan struct{}),
 	}
 
-<<<<<<< HEAD
 	ctx := context.Background()
-	go ps.chunksWorker(ctx)
-=======
 	go ps.chunksWorker()
->>>>>>> 0bc70f21
 
 	return ps
 }
@@ -107,43 +86,16 @@
 	return nil
 }
 
-<<<<<<< HEAD
 // handler handles chunk delivery from other node and inserts it in to the localstore,
 // It also sends a receipt for the chunk and  forwards the chunk to the closest peer.
 func (ps *PushSync) handler(ctx context.Context, p p2p.Peer, stream p2p.Stream) error {
 	chunk, err := ps.ReceiveChunkAndSendReceipt(ctx, stream)
-=======
-// handler handles chunk delivery from other node and inserts it to localstore.
-// it also sends this chunk to the closest peer if one exists.
-func (ps *PushSync) handler(ctx context.Context, p p2p.Peer, stream p2p.Stream) error {
-	_, r := protobuf.NewWriterAndReader(stream)
-	defer stream.Close()
-
-	var ch pb.Delivery
-
-	if err := r.ReadMsg(&ch); err != nil {
-		if err == io.EOF {
-			return nil
-		}
-		return err
-	}
-
-	// create chunk and store it in the local store
-	addr := swarm.NewAddress(ch.Address)
-	chunk := swarm.NewChunk(addr, ch.Data)
-	_, err := ps.storer.Put(ctx, storage.ModePutSync, chunk)
->>>>>>> 0bc70f21
-	if err != nil {
-		return err
-	}
-
-<<<<<<< HEAD
+	if err != nil {
+		return err
+	}
+
 	// Also push this chunk to the closest node too
 	peer, err := ps.peerSuggester.ClosestPeer(chunk.Address())
-=======
-	// push this to the closest node too
-	peer, err := ps.peerSuggester.ClosestPeer(addr)
->>>>>>> 0bc70f21
 	if err != nil {
 		if errors.Is(err, topology.ErrWantSelf) {
 			// i'm the closest - nothing to do
@@ -151,7 +103,6 @@
 		}
 		return err
 	}
-<<<<<<< HEAD
 
 	if bytes.Equal(peer.Bytes(), p.Address.Bytes()) {
 		//Dont forward this chunk to the same peer as the received peer
@@ -168,24 +119,6 @@
 func (ps *PushSync) chunksWorker(ctx context.Context) {
 	var chunks <-chan swarm.Chunk
 	var unsubscribe func()
-=======
-	if err := ps.sendChunkMsg(ctx, peer, chunk); err != nil {
-		ps.metrics.SendChunkErrorCounter.Inc()
-		return err
-	}
-
-	return ps.storer.Set(ctx, storage.ModeSetSyncPush, chunk.Address())
-}
-
-// chunksWorker polls localstore sends chunks to peers.
-func (ps *PushSync) chunksWorker() {
-	var (
-		chunks      <-chan swarm.Chunk
-		unsubscribe func()
-		ctx         = context.Background()
-	)
->>>>>>> 0bc70f21
-
 	// timer, initially set to 0 to fall through select case on timer.C for initialisation
 	timer := time.NewTimer(0)
 	defer timer.Stop()
@@ -207,11 +140,7 @@
 			}
 
 			chunksInBatch++
-<<<<<<< HEAD
 			ps.metrics.TotalChunksToBeSentCounter.Inc()
-=======
-			ps.metrics.SendChunkCounter.Inc()
->>>>>>> 0bc70f21
 			peer, err := ps.peerSuggester.ClosestPeer(ch.Address())
 			if err != nil {
 				if errors.Is(err, topology.ErrWantSelf) {
@@ -222,21 +151,10 @@
 				}
 			}
 
-<<<<<<< HEAD
 			// TODO: make this function as a go routine and process several chunks in parallel
 			if err := ps.SendChunkAndReceiveReceipt(ctx, peer, ch); err != nil {
 				ps.logger.Errorf("error while sending chunk or receiving receipt", "addr", ch.Address().String(), "err", err)
 				continue
-=======
-			if err := ps.sendChunkMsg(ctx, peer, ch); err != nil {
-				ps.metrics.SendChunkErrorCounter.Inc()
-				ps.logger.Errorf("error sending chunk", "addr", ch.Address().String(), "err", err)
-			}
-
-			// set chunk status to synced, insert to db GC index
-			if err := ps.storer.Set(ctx, storage.ModeSetSyncPush, ch.Address()); err != nil {
-				ps.logger.Error("pushsync: error setting chunks to synced", "err", err)
->>>>>>> 0bc70f21
 			}
 
 			// retry interval timer triggers starting from new
@@ -267,24 +185,17 @@
 	}
 }
 
-<<<<<<< HEAD
 // sendChunkAndReceiveReceipt sends chunk to a given peer
 // by opening a stream. It then waits for a receipt from that peer.
 func (ps *PushSync) SendChunkAndReceiveReceipt(ctx context.Context, peer swarm.Address, ch swarm.Chunk) error {
 	startTimer := time.Now()
 
-=======
-// sendChunkMsg sends a chunk to a given peer.
-func (ps *PushSync) sendChunkMsg(ctx context.Context, peer swarm.Address, ch swarm.Chunk) error {
-	startTimer := time.Now()
->>>>>>> 0bc70f21
 	streamer, err := ps.streamer.NewStream(ctx, peer, nil, protocolName, protocolVersion, streamName)
 	if err != nil {
 		return fmt.Errorf("new stream: %w", err)
 	}
 	defer streamer.Close()
 
-<<<<<<< HEAD
 	ps.retryChunksMu.Lock()
 
 	var noOfRetries int
@@ -308,19 +219,10 @@
 		Data:    ch.Data(),
 	}); err != nil {
 		ps.metrics.SendChunkErrorCounter.Inc()
-=======
-	w, _ := protobuf.NewWriterAndReader(streamer)
-
-	if err := w.WriteMsg(&pb.Delivery{
-		Address: ch.Address().Bytes(),
-		Data:    ch.Data(),
-	}); err != nil {
->>>>>>> 0bc70f21
 		return err
 	}
 
 	timeSpent := float64(time.Since(startTimer))
-<<<<<<< HEAD
 	receiptRTTTimer := time.Now()
 	ps.metrics.SendChunkTimer.Add(timeSpent)
 	ps.metrics.ChunksSentCounter.Inc()
@@ -378,9 +280,4 @@
 	}
 	ps.metrics.ReceiptsSentCounter.Inc()
 	return chunk, nil
-}
-=======
-	ps.metrics.SendChunkTimer.Add(timeSpent)
-	return err
-}
->>>>>>> 0bc70f21
+}