// Copyright 2020 The Swarm Authors. All rights reserved.
// Use of this source code is governed by a BSD-style
// license that can be found in the LICENSE file.

package libp2p

import (
	"context"
	"crypto/ecdsa"
	"errors"
	"fmt"
	"net"

	"github.com/libp2p/go-libp2p-core/helpers"

	"github.com/ethersphere/bee/pkg/addressbook"
	"github.com/ethersphere/bee/pkg/logging"
	"github.com/ethersphere/bee/pkg/p2p"
	handshake "github.com/ethersphere/bee/pkg/p2p/libp2p/internal/handshake"
	"github.com/ethersphere/bee/pkg/swarm"
	"github.com/ethersphere/bee/pkg/topology"
	"github.com/libp2p/go-libp2p"
	autonat "github.com/libp2p/go-libp2p-autonat-svc"
	crypto "github.com/libp2p/go-libp2p-core/crypto"
	"github.com/libp2p/go-libp2p-core/host"
	"github.com/libp2p/go-libp2p-core/network"
	libp2ppeer "github.com/libp2p/go-libp2p-core/peer"
	protocol "github.com/libp2p/go-libp2p-core/protocol"
	libp2pquic "github.com/libp2p/go-libp2p-quic-transport"
	secio "github.com/libp2p/go-libp2p-secio"
	libp2ptls "github.com/libp2p/go-libp2p-tls"
	ma "github.com/multiformats/go-multiaddr"
	"github.com/multiformats/go-multistream"
)

var _ p2p.Service = (*Service)(nil)

type Service struct {
	host             host.Host
	metrics          metrics
	networkID        int32
	handshakeService *handshake.Service
	peers            *peerRegistry
<<<<<<< HEAD
	protocols        []p2p.ProtocolSpec
=======
	topologyDriver   topology.Driver
	addressBook      addressbook.Putter
>>>>>>> b5312204
	logger           logging.Logger
}

type Options struct {
	PrivateKey     *ecdsa.PrivateKey
	Overlay        swarm.Address
	Addr           string
	DisableWS      bool
	DisableQUIC    bool
	Bootnodes      []string
	NetworkID      int32
	AddressBook    addressbook.GetterPutter
	TopologyDriver topology.Driver
	Logger         logging.Logger
}

func New(ctx context.Context, o Options) (*Service, error) {
	host, port, err := net.SplitHostPort(o.Addr)
	if err != nil {
		return nil, fmt.Errorf("address: %w", err)
	}

	ip4Addr := "0.0.0.0"
	ip6Addr := "::1"

	if host != "" {
		ip := net.ParseIP(host)
		if ip4 := ip.To4(); ip4 != nil {
			ip4Addr = ip4.String()
			ip6Addr = ""
		} else if ip6 := ip.To16(); ip6 != nil {
			ip6Addr = ip6.String()
			ip4Addr = ""
		}
	}

	var listenAddrs []string
	if ip4Addr != "" {
		listenAddrs = append(listenAddrs, fmt.Sprintf("/ip4/%s/tcp/%s", ip4Addr, port))
		if !o.DisableWS {
			listenAddrs = append(listenAddrs, fmt.Sprintf("/ip4/%s/tcp/%s/ws", ip4Addr, port))
		}
		if !o.DisableQUIC {
			listenAddrs = append(listenAddrs, fmt.Sprintf("/ip4/%s/udp/%s/quic", ip4Addr, port))
		}
	}

	if ip6Addr != "" {
		listenAddrs = append(listenAddrs, fmt.Sprintf("/ip6/%s/tcp/%s", ip6Addr, port))
		if !o.DisableWS {
			listenAddrs = append(listenAddrs, fmt.Sprintf("/ip6/%s/tcp/%s/ws", ip6Addr, port))
		}
		if !o.DisableQUIC {
			listenAddrs = append(listenAddrs, fmt.Sprintf("/ip6/%s/udp/%s/quic", ip6Addr, port))
		}
	}

	opts := []libp2p.Option{
		// Multiple listen addresses
		libp2p.ListenAddrStrings(listenAddrs...),
		// support TLS connections
		libp2p.Security(libp2ptls.ID, libp2ptls.New),
		// support secio connections
		libp2p.Security(secio.ID, secio.New),
		// support any other default transports (TCP)
		libp2p.DefaultTransports,
		// Attempt to open ports using uPNP for NATed hosts.
		libp2p.NATPortMap(),
	}

	if o.PrivateKey != nil {
		opts = append(opts,
			libp2p.Identity((*crypto.Secp256k1PrivateKey)(o.PrivateKey)),
		)
	}

	if !o.DisableQUIC {
		opts = append(opts,
			// support QUIC - experimental
			libp2p.Transport(libp2pquic.NewTransport),
		)
	}

	h, err := libp2p.New(ctx, opts...)
	if err != nil {
		return nil, err
	}

	// If you want to help other peers to figure out if they are behind
	// NATs, you can launch the server-side of AutoNAT too (AutoRelay
	// already runs the client)
	if _, err = autonat.NewAutoNATService(ctx, h,
		// Support same non default security and transport options as
		// original host.
		libp2p.Security(libp2ptls.ID, libp2ptls.New),
		libp2p.Security(secio.ID, secio.New),
		libp2p.Transport(libp2pquic.NewTransport),
		libp2p.DefaultTransports,
	); err != nil {
		return nil, fmt.Errorf("autonat: %w", err)
	}

	peerRegistry := newPeerRegistry()
	s := &Service{
		host:             h,
		metrics:          newMetrics(),
		networkID:        o.NetworkID,
		handshakeService: handshake.New(peerRegistry, o.Overlay, o.NetworkID, o.Logger),
		peers:            peerRegistry,
		addressBook:      o.AddressBook,
		topologyDriver:   o.TopologyDriver,
		logger:           o.Logger,
	}

	// Construct protocols.

	id := protocol.ID(p2p.NewSwarmStreamName(handshake.ProtocolName, handshake.ProtocolVersion, handshake.StreamName))
	matcher, err := s.protocolSemverMatcher(id)
	if err != nil {
		return nil, fmt.Errorf("protocol version match %s: %w", id, err)
	}

	s.host.SetStreamHandlerMatch(id, matcher, func(stream network.Stream) {
		peerID := stream.Conn().RemotePeer()
		i, err := s.handshakeService.Handle(stream)
		if err != nil {
			if err == handshake.ErrNetworkIDIncompatible {
				s.logger.Warningf("peer %s has a different network id.", peerID)
			}

			if err == handshake.ErrHandshakeDuplicate {
				s.logger.Warningf("handshake happened for already connected peer %s", peerID)
			}

			s.logger.Debugf("handshake: handle %s: %v", peerID, err)
			s.logger.Errorf("unable to handshake with peer %v", peerID)
			// todo: test connection close and refactor
			_ = s.disconnect(peerID)
			return
		}

		s.peers.add(stream.Conn(), i.Address)
		s.metrics.HandledStreamCount.Inc()
		s.logger.Infof("peer %s connected", i.Address)
	})

	// TODO: be more resilient on connection errors and connect in parallel
	for _, a := range o.Bootnodes {
		addr, err := ma.NewMultiaddr(a)
		if err != nil {
			return nil, fmt.Errorf("bootnode %s: %w", a, err)
		}

		overlay, err := s.Connect(ctx, addr)
		if err != nil {
			return nil, fmt.Errorf("connect to bootnode %s %s: %w", a, overlay, err)
		}
	}

	h.Network().SetConnHandler(func(_ network.Conn) {
		s.metrics.HandledConnectionCount.Inc()
	})

	h.Network().Notify(peerRegistry) // update peer registry on network events

	return s, nil
}

func (s *Service) AddProtocol(p p2p.ProtocolSpec) (err error) {
	for _, ss := range p.StreamSpecs {
		id := protocol.ID(p2p.NewSwarmStreamName(p.Name, p.Version, ss.Name))
		matcher, err := s.protocolSemverMatcher(id)
		if err != nil {
			return fmt.Errorf("protocol version match %s: %w", id, err)
		}

		s.host.SetStreamHandlerMatch(id, matcher, func(stream network.Stream) {
			peerID := stream.Conn().RemotePeer()
			overlay, found := s.peers.overlay(peerID)
			if !found {
				// todo: this should never happen, should we disconnect in this case?
				// todo: test connection close and refactor
				_ = s.disconnect(peerID)
				s.logger.Errorf("overlay address for peer %q not found", peerID)
				return
			}

			s.metrics.HandledStreamCount.Inc()
			if err := ss.Handler(p2p.Peer{Address: overlay}, stream); err != nil {
				var e *p2p.DisconnectError
				if errors.Is(err, e) {
					// todo: test connection close and refactor
					_ = s.Disconnect(overlay)
				}

				s.logger.Debugf("handle protocol %s/%s: stream %s: peer %s: %w", p.Name, p.Version, ss.Name, overlay, err)
			}
		})
	}

	s.protocols = append(s.protocols, p)
	return nil
}

func (s *Service) Addresses() (addrs []ma.Multiaddr, err error) {
	// Build host multiaddress
	hostAddr, err := ma.NewMultiaddr(fmt.Sprintf("/p2p/%s", s.host.ID().Pretty()))
	if err != nil {
		return nil, err
	}

	// Now we can build a full multiaddress to reach this host
	// by encapsulating both addresses:
	for _, addr := range s.host.Addrs() {
		addrs = append(addrs, addr.Encapsulate(hostAddr))
	}
	return addrs, nil
}

func (s *Service) Connect(ctx context.Context, addr ma.Multiaddr) (overlay swarm.Address, err error) {
	// Extract the peer ID from the multiaddr.
	info, err := libp2ppeer.AddrInfoFromP2pAddr(addr)
	if err != nil {
		return swarm.Address{}, err
	}

	if err := s.host.Connect(ctx, *info); err != nil {
		return swarm.Address{}, err
	}

	stream, err := s.newStreamForPeerID(ctx, info.ID, handshake.ProtocolName, handshake.ProtocolVersion, handshake.StreamName)
	if err != nil {
		_ = s.disconnect(info.ID)
		return swarm.Address{}, err
	}

	i, err := s.handshakeService.Handshake(stream)
	if err != nil {
		_ = s.disconnect(info.ID)
		return swarm.Address{}, fmt.Errorf("handshake: %w", err)
	}

	if err := helpers.FullClose(stream); err != nil {
		_ = stream.Reset()
		return swarm.Address{}, err
	}

	s.peers.add(stream.Conn(), i.Address)
<<<<<<< HEAD
	for _, protocol := range s.protocols {
		if err := protocol.Init(ctx, p2p.Peer{Address: i.Address}); err != nil {
			_ = s.Disconnect(i.Address)
			return swarm.Address{}, err
		}
=======
	s.addressBook.Put(i.Address, addr)

	err = s.topologyDriver.AddPeer(i.Address)
	if err != nil {
		return swarm.Address{}, fmt.Errorf("topology addpeer: %w", err)
>>>>>>> b5312204
	}

	s.metrics.CreatedConnectionCount.Inc()
	s.logger.Infof("peer %s connected", i.Address)
	return i.Address, nil
}

func (s *Service) Disconnect(overlay swarm.Address) error {
	peerID, found := s.peers.peerID(overlay)
	if !found {
		return p2p.ErrPeerNotFound
	}
	return s.disconnect(peerID)
}

func (s *Service) disconnect(peerID libp2ppeer.ID) error {
	if err := s.host.Network().ClosePeer(peerID); err != nil {
		return err
	}
	s.peers.remove(peerID)
	return nil
}

func (s *Service) Peers() []p2p.Peer {
	return s.peers.peers()
}

func (s *Service) NewStream(ctx context.Context, overlay swarm.Address, protocolName, protocolVersion, streamName string) (p2p.Stream, error) {
	peerID, found := s.peers.peerID(overlay)
	if !found {
		return nil, p2p.ErrPeerNotFound
	}

	return s.newStreamForPeerID(ctx, peerID, protocolName, protocolVersion, streamName)
}

func (s *Service) newStreamForPeerID(ctx context.Context, peerID libp2ppeer.ID, protocolName, protocolVersion, streamName string) (network.Stream, error) {
	swarmStreamName := p2p.NewSwarmStreamName(protocolName, protocolVersion, streamName)
	st, err := s.host.NewStream(ctx, peerID, protocol.ID(swarmStreamName))
	if err != nil {
		if err == multistream.ErrNotSupported || err == multistream.ErrIncorrectVersion {
			return nil, p2p.NewIncompatibleStreamError(err)
		}
		return nil, fmt.Errorf("create stream %q to %q: %w", swarmStreamName, peerID, err)
	}
	s.metrics.CreatedStreamCount.Inc()
	return st, nil
}

func (s *Service) Close() error {
	return s.host.Close()
}<|MERGE_RESOLUTION|>--- conflicted
+++ resolved
@@ -41,12 +41,9 @@
 	networkID        int32
 	handshakeService *handshake.Service
 	peers            *peerRegistry
-<<<<<<< HEAD
-	protocols        []p2p.ProtocolSpec
-=======
 	topologyDriver   topology.Driver
 	addressBook      addressbook.Putter
->>>>>>> b5312204
+	protocols        []p2p.ProtocolSpec
 	logger           logging.Logger
 }
 
@@ -295,19 +292,18 @@
 	}
 
 	s.peers.add(stream.Conn(), i.Address)
-<<<<<<< HEAD
+	s.addressBook.Put(i.Address, addr)
+
+	err = s.topologyDriver.AddPeer(i.Address)
+	if err != nil {
+		return swarm.Address{}, fmt.Errorf("topology addpeer: %w", err)
+	}
+
 	for _, protocol := range s.protocols {
 		if err := protocol.Init(ctx, p2p.Peer{Address: i.Address}); err != nil {
 			_ = s.Disconnect(i.Address)
 			return swarm.Address{}, err
 		}
-=======
-	s.addressBook.Put(i.Address, addr)
-
-	err = s.topologyDriver.AddPeer(i.Address)
-	if err != nil {
-		return swarm.Address{}, fmt.Errorf("topology addpeer: %w", err)
->>>>>>> b5312204
 	}
 
 	s.metrics.CreatedConnectionCount.Inc()
