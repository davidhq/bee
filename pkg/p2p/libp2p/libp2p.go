--- conflicted
+++ resolved
@@ -285,10 +285,6 @@
 			// exchange headers
 			if err := handleHeaders(ss.Headler, stream); err != nil {
 				s.logger.Debugf("handle protocol %s/%s: stream %s: peer %s: handle headers: %v", p.Name, p.Version, ss.Name, overlay, err)
-<<<<<<< HEAD
-				s.logger.Errorf("handle protocol %s/%s: peer %s", p.Name, p.Version, overlay)
-=======
->>>>>>> 3e7a11bd
 				if err := stream.Close(); err != nil {
 					s.logger.Debugf("handle protocol %s/%s: stream %s: peer %s: handle headers close stream: %v", p.Name, p.Version, ss.Name, overlay, err)
 				}
